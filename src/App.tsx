/**
 * Main Application Component
 * 
 * Core application structure that handles:
 * - Routing configuration with HashRouter
 * - Global layout components (Navbar, Footer)
 * - Context providers (Auth, Pomodoro)
 * - Component lazy loading for performance
 * - Global notification system
 * 
 * Architecture:
 * - Uses HashRouter for consistent routing across deployments
 * - Implements code splitting via lazy loading
 * - Provides centralized state management through context
 * - Maintains consistent layout structure
 * - Handles global notifications via ToastContainer
 */

import React from 'react';
import { HashRouter as Router, Routes, Route } from 'react-router-dom';
import { ToastContainer } from 'react-toastify';
import 'react-toastify/dist/ReactToastify.css';

// Direct imports for core components that are needed immediately
import Settings from './pages/Settings';
import Login from './pages/auth/Login';
import ForgotPassword from './pages/auth/ForgotPassword';
import ResetPassword from './pages/auth/ResetPassword';
import { lazy, Suspense } from 'react';
import Navbar from './components/layout/Navbar';
import Footer from './components/layout/Footer';
import Hero from './components/home/Hero';
import Features from './components/home/Features';
<<<<<<< HEAD
import UsefulLinks from './components/home/UsefulLinks';
import LoadingPage from './components/common/LoadingPage';

// Context Providers for global state management
import { PomodoroProvider } from './context/PomodoroContext';
import { AuthProvider } from './context/AuthContext';
=======
import QuestionPapers from './components/home/QuestionPapers';
// import Events from './components/home/Events';
import UsefulLinks from './components/home/UsefulLinks';
import Notes from './pages/Notes';
import Colleges from './pages/Colleges';
import Career from './pages/Career';
import Contact from './pages/Contact';
import NotesList from './components/notes/NotesList';
import PDFViewer from './components/notes/PDFViewer';
import CollegeDetail from './colleges/CollegeDetail';
import QuestionPaperList from './components/question-papers/QuestionPaperList';
import Syllabus from './pages/Syllabus';

>>>>>>> 961ddb73

/**
 * Lazy loaded components for better initial load performance
 * Components are loaded on-demand when their routes are accessed
 * Each import is wrapped in lazy() for code splitting
 */
const Notes = lazy(() => import('./pages/notes'));
const CollegePage = lazy(() => import('./pages/colleges'));
const Career = lazy(() => import('./pages/career'));
const Contact = lazy(() => import('./pages/contact'));
const CollegeDetail = lazy(() => import('./components/college/CollegeDetail'));
const QuestionPapers = lazy(() => import('./pages/question-papers'));
const QuestionPapersPapers = lazy(() => import('./pages/question-papers/papers'));
const SyllabusList = lazy(() => import('./pages/syllabus'));
const SubjectSyllabusList = lazy(() => import('./components/syllabus/SyllabusList'));
const GPACalculator = lazy(() => import('./pages/tools/GPACalculator'));
const Pomodoro = lazy(() => import('./pages/tools/Pomodoro'));
const Todo = lazy(() => import('./pages/tools/Todo'));
const PDFViewerWrapper = lazy(() => import('./components/common/PDFViewerWrapper'));
const Register = lazy(() => import('./pages/auth/Register'));
const Profile = lazy(() => import('./pages/profile'));
const ResourceRadar = lazy(() => import('./pages/resource-radar'));
const SubjectNotes = lazy(() => import('./components/notes/SubjectNotes'));

/**
 * HomePage Component
 * Landing page component that combines Hero, Features, and UsefulLinks
 * Kept as a separate component for better organization and maintainability
 */
const HomePage: React.FC = () => {
  return (
    <>
      <Hero />
      <Features />
<<<<<<< HEAD
=======
      {/* <Events />  */} {/*Later to be implemendted if necessary */}
      <QuestionPapers />
>>>>>>> 961ddb73
      <UsefulLinks />
    </>
  );
};

<<<<<<< HEAD
/**
 * AppContent Component
 * Main application wrapper that provides:
 * - Pomodoro context for time management features
 * - Consistent layout structure
 * - Route definitions
 * - Global notification system
 * 
 * Layout Structure:
 * - Navbar (fixed at top)
 * - Main content area (flexible height)
 * - Footer (fixed at bottom)
 * - Toast notifications (overlay)
 */
const AppContent: React.FC = () => {
=======
// function PDFViewerWrapper() {
//   const { pdfUrl } = useParams();
//   const navigate = useNavigate();
  
//   return (
//     <PDFViewer 
//       fileUrl={decodeURIComponent(pdfUrl || '')}
//       onClose={() => navigate(-1)}
//     />
//   );
// }

function PDFViewerWrapper() {
  return <PDFViewer />;
}

function App() {
>>>>>>> 961ddb73
  return (
    <PomodoroProvider>
      <div className="min-h-screen bg-white flex flex-col">
        <Navbar />
        <main className="flex-grow">
<<<<<<< HEAD
          <Suspense fallback={<LoadingPage />}>
            <Routes>
              {/* Public Routes - Accessible without authentication */}
              <Route path="/" element={<HomePage />} />
              
              {/* College Routes - College exploration and details */}
              <Route path="/colleges" element={<CollegePage />} />
              <Route path="/colleges/:id" element={<CollegeDetail />} />
              
              {/* Information Pages - Static content */}
              <Route path="/career" element={<Career />} />
              <Route path="/contact" element={<Contact />} />
              
              {/* Tool Routes - Interactive features */}
              <Route path="/tools/gpa-calculator" element={<GPACalculator />} />
              <Route path="/tools/pomodoro" element={<Pomodoro />} />
              <Route path="/tools/todo" element={<Todo />} />
              
              {/* Study Material Routes - Academic resources */}
              <Route path="/notes" element={<Notes />} />
              <Route path="/notes/:id" element={<Notes />} />
              <Route path="/notes/subject/:subjectId/:subjectName" element={<SubjectNotes />} />
              <Route path="/viewer/:pdfUrl/:subject" element={<PDFViewerWrapper />} />
              <Route path="/question-papers" element={<QuestionPapers />} />
              <Route path="/question-papers/:subjectId/:subjectName/papers" element={<QuestionPapersPapers />} />
              <Route path="/resource-radar" element={<ResourceRadar />} />
              
              {/* Syllabus Routes - Course structure and content */}
              <Route path="/syllabus" element={<SyllabusList />} />
              <Route path="/syllabus/subject/:subjectId/:subjectName" element={<SubjectSyllabusList />} />
              
              {/* Authentication Routes - User management */}
              <Route path="/auth" element={<Login />} />
              <Route path="/register" element={<Register />} />
              <Route path="/profile" element={<Profile />} />
              <Route path="/forgot-password" element={<ForgotPassword />} />
              <Route path="/reset-password/:uidb64/:token" element={<ResetPassword />} />
              <Route path="/settings" element={<Settings />} />
            </Routes>
          </Suspense>
=======
          <Routes>
            <Route path="/" element={<HomePage />} />
            <Route path="/notes" element={<Notes />} />
            <Route path="/colleges" element={<Colleges />} />
            <Route path="/career" element={<Career />} />
            <Route path="/contact" element={<Contact />} />
            <Route path="/" element={<NotesList />} />
            <Route path="/viewer/:pdfUrl/:subject" element={<PDFViewerWrapper />} />
            <Route path="/colleges/:id" element={<CollegeDetail />} />
            <Route path="question-papers" element={<QuestionPaperList />} />
            <Route path="syllabus" element={<Syllabus />} />
          </Routes>
>>>>>>> 961ddb73
        </main>
        <Footer />
        
        {/* Global Toast Container for notifications */}
        <ToastContainer
          containerId="global-notifications"
          position="top-right"
          autoClose={5000}
          hideProgressBar={false}
          newestOnTop={true}
          closeOnClick
          rtl={false}
          pauseOnFocusLoss
          draggable
          pauseOnHover
          theme="colored"
          style={{marginTop: '5rem'}}
        />
      </div>
    </PomodoroProvider>
  );
};

/**
 * Root App Component
 * Top-level component that provides:
 * - Router for navigation
 * - Authentication context
 * - Global error boundary (implicit)
 */
const App: React.FC = () => {
  return (
    <Router>
      <AuthProvider>
        <AppContent />
      </AuthProvider>
    </Router>
  );
};

export default App;<|MERGE_RESOLUTION|>--- conflicted
+++ resolved
@@ -31,28 +31,12 @@
 import Footer from './components/layout/Footer';
 import Hero from './components/home/Hero';
 import Features from './components/home/Features';
-<<<<<<< HEAD
 import UsefulLinks from './components/home/UsefulLinks';
 import LoadingPage from './components/common/LoadingPage';
 
 // Context Providers for global state management
 import { PomodoroProvider } from './context/PomodoroContext';
 import { AuthProvider } from './context/AuthContext';
-=======
-import QuestionPapers from './components/home/QuestionPapers';
-// import Events from './components/home/Events';
-import UsefulLinks from './components/home/UsefulLinks';
-import Notes from './pages/Notes';
-import Colleges from './pages/Colleges';
-import Career from './pages/Career';
-import Contact from './pages/Contact';
-import NotesList from './components/notes/NotesList';
-import PDFViewer from './components/notes/PDFViewer';
-import CollegeDetail from './colleges/CollegeDetail';
-import QuestionPaperList from './components/question-papers/QuestionPaperList';
-import Syllabus from './pages/Syllabus';
-
->>>>>>> 961ddb73
 
 /**
  * Lazy loaded components for better initial load performance
@@ -87,17 +71,11 @@
     <>
       <Hero />
       <Features />
-<<<<<<< HEAD
-=======
-      {/* <Events />  */} {/*Later to be implemendted if necessary */}
-      <QuestionPapers />
->>>>>>> 961ddb73
       <UsefulLinks />
     </>
   );
 };
 
-<<<<<<< HEAD
 /**
  * AppContent Component
  * Main application wrapper that provides:
@@ -113,31 +91,11 @@
  * - Toast notifications (overlay)
  */
 const AppContent: React.FC = () => {
-=======
-// function PDFViewerWrapper() {
-//   const { pdfUrl } = useParams();
-//   const navigate = useNavigate();
-  
-//   return (
-//     <PDFViewer 
-//       fileUrl={decodeURIComponent(pdfUrl || '')}
-//       onClose={() => navigate(-1)}
-//     />
-//   );
-// }
-
-function PDFViewerWrapper() {
-  return <PDFViewer />;
-}
-
-function App() {
->>>>>>> 961ddb73
   return (
     <PomodoroProvider>
       <div className="min-h-screen bg-white flex flex-col">
         <Navbar />
         <main className="flex-grow">
-<<<<<<< HEAD
           <Suspense fallback={<LoadingPage />}>
             <Routes>
               {/* Public Routes - Accessible without authentication */}
@@ -178,20 +136,6 @@
               <Route path="/settings" element={<Settings />} />
             </Routes>
           </Suspense>
-=======
-          <Routes>
-            <Route path="/" element={<HomePage />} />
-            <Route path="/notes" element={<Notes />} />
-            <Route path="/colleges" element={<Colleges />} />
-            <Route path="/career" element={<Career />} />
-            <Route path="/contact" element={<Contact />} />
-            <Route path="/" element={<NotesList />} />
-            <Route path="/viewer/:pdfUrl/:subject" element={<PDFViewerWrapper />} />
-            <Route path="/colleges/:id" element={<CollegeDetail />} />
-            <Route path="question-papers" element={<QuestionPaperList />} />
-            <Route path="syllabus" element={<Syllabus />} />
-          </Routes>
->>>>>>> 961ddb73
         </main>
         <Footer />
         
@@ -232,4 +176,4 @@
   );
 };
 
-export default App;+export default App;
