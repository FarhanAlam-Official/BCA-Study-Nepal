--- conflicted
+++ resolved
@@ -12,7 +12,6 @@
   ChevronDown,
   FileText,
   FileQuestion,
-<<<<<<< HEAD
   WrenchIcon,
   Calculator,
   Clock,
@@ -20,20 +19,15 @@
   LogIn,
   LogOut,
   Radar,
-=======
->>>>>>> 961ddb73
 } from 'lucide-react';
 import { motion, AnimatePresence } from 'framer-motion';
 import SearchBar from './SearchBar';
 import { useAuth } from '../../hooks/useAuth';
 import { showError } from '../../utils/notifications';
 
-<<<<<<< HEAD
 /**
  * Navigation item interface defining the structure of each nav item
  */
-=======
->>>>>>> 961ddb73
 interface NavItem {
   name: string;
   href: string;
@@ -41,13 +35,10 @@
   children?: NavItem[];
 }
 
-<<<<<<< HEAD
 /**
  * Main navigation items configuration
  * Each item can have children for dropdown menus
  */
-=======
->>>>>>> 961ddb73
 const navigation: NavItem[] = [
   { name: 'Home', href: '/', icon: Home },
   { 
@@ -57,7 +48,6 @@
     children: [
       { name: 'Notes', href: '/notes', icon: FileText },
       { name: 'Question Papers', href: '/question-papers', icon: FileQuestion },
-<<<<<<< HEAD
       { name: 'Syllabus', href: '/syllabus', icon: GraduationCap },
       { name: 'Resource Radar', href: '/resource-radar', icon: Radar },
     ]
@@ -72,34 +62,23 @@
       { name: 'Todo List', href: '/tools/todo', icon: CheckSquare },
     ]
   },
-=======
-    ]
-  },
-  { name: 'Syllabus', href: '/syllabus', icon: GraduationCap },
->>>>>>> 961ddb73
   { name: 'Colleges', href: '/colleges', icon: School },
   { name: 'Career', href: '/career', icon: BriefcaseIcon },
   { name: 'Contact', href: '/contact', icon: Mail },
 ];
 
-<<<<<<< HEAD
 /**
  * Props interface for NavLink component
  */
-=======
->>>>>>> 961ddb73
 interface NavLinkProps {
   item: NavItem;
   mobile?: boolean;
 }
 
-<<<<<<< HEAD
 /**
  * NavLink component handles both regular links and dropdown menus
  * Supports both desktop and mobile views
  */
-=======
->>>>>>> 961ddb73
 const NavLink = ({ item, mobile = false }: NavLinkProps) => {
   const [isOpen, setIsOpen] = useState(false);
   const location = useLocation();
@@ -108,54 +87,31 @@
   const isActive = item.href === location.pathname || 
                   item.children?.some(child => child.href === location.pathname);
 
-<<<<<<< HEAD
   // Check if any child is active (for dropdown highlighting)
   const hasActiveChild = item.children?.some(child => child.href === location.pathname);
 
   // Render dropdown menu if item has children
-=======
-  // Check if any child is active (for dropdown)
-  const hasActiveChild = item.children?.some(child => child.href === location.pathname);
-
->>>>>>> 961ddb73
   if (item.children) {
     return (
       <div className="relative">
         <motion.div
-<<<<<<< HEAD
           whileHover={{ scale: mobile ? 1 : 1.02 }}
           whileTap={{ scale: 0.98 }}
-=======
-          whileHover={{ scale: 1.05 }}
-          whileTap={{ scale: 0.95 }}
->>>>>>> 961ddb73
           className="relative"
           onMouseEnter={() => !mobile && setIsOpen(true)}
           onMouseLeave={() => !mobile && setIsOpen(false)}
         >
-<<<<<<< HEAD
           {/* Dropdown trigger button */}
-=======
->>>>>>> 961ddb73
           <button
             onClick={() => mobile && setIsOpen(!isOpen)}
             className={`group flex items-center transition-all duration-200 ${
               mobile
-<<<<<<< HEAD
                 ? 'px-4 py-3 text-sm font-medium w-full rounded-lg hover:bg-white/80'
                 : 'inline-flex items-center px-3 py-2 text-sm font-medium rounded-lg hover:bg-gray-50'
             } ${
               hasActiveChild 
                 ? 'text-indigo-600 bg-indigo-50/80' 
                 : 'text-gray-600 hover:text-gray-900'
-=======
-                ? 'px-4 py-2 text-base font-medium w-full'
-                : 'inline-flex items-center px-1 pt-1 text-sm font-medium'
-            } ${
-              hasActiveChild 
-                ? 'text-indigo-600 bg-indigo-50/50' 
-                : 'text-gray-500 hover:text-gray-900'
->>>>>>> 961ddb73
             }`}
           >
             <item.icon
@@ -175,10 +131,7 @@
             />
           </button>
 
-<<<<<<< HEAD
           {/* Dropdown menu with animation */}
-=======
->>>>>>> 961ddb73
           <AnimatePresence>
             {isOpen && (
               <motion.div
@@ -188,13 +141,8 @@
                 transition={{ duration: 0.2, ease: "easeOut" }}
                 className={`${
                   mobile 
-<<<<<<< HEAD
                     ? 'mt-1 ml-8 space-y-1' 
                     : 'absolute left-0 mt-1 w-56 rounded-lg shadow-lg bg-white ring-1 ring-black/5 backdrop-blur-sm backdrop-saturate-150'
-=======
-                    ? 'mt-0 ml-6' 
-                    : 'absolute left-0 mt-2 w-48 rounded-md shadow-lg bg-white ring-1 ring-black ring-opacity-5 overflow-hidden'
->>>>>>> 961ddb73
                 }`}
               >
                 {item.children.map((child, index) => {
@@ -209,29 +157,18 @@
                     >
                       <Link
                         to={child.href}
-<<<<<<< HEAD
                         className={`block px-4 py-2.5 text-sm transition-all duration-200 ${
                           mobile ? '' : 'first:rounded-t-lg last:rounded-b-lg'
                         } ${
                           isChildActive
                             ? 'bg-indigo-50/80 text-indigo-700'
                             : 'text-gray-600 hover:bg-gray-50/80 hover:text-indigo-700'
-=======
-                        className={`block px-4 py-2 text-sm transition-all duration-200 ${
-                          isChildActive
-                            ? 'bg-indigo-50 text-indigo-700'
-                            : 'text-gray-700 hover:bg-indigo-50 hover:text-indigo-700'
->>>>>>> 961ddb73
                         }`}
                         onClick={() => setIsOpen(false)}
                       >
                         <div className="flex items-center group">
                           <child.icon 
-<<<<<<< HEAD
                             className={`h-5 w-5 mr-2 transition-all duration-200 ${
-=======
-                            className={`h-4 w-4 mr-2 transition-all duration-200 ${
->>>>>>> 961ddb73
                               isChildActive
                                 ? 'text-indigo-700 stroke-[2]'
                                 : 'text-gray-500 group-hover:text-indigo-700 group-hover:stroke-[2]'
@@ -255,38 +192,22 @@
     );
   }
 
-<<<<<<< HEAD
   // Render regular link if item has no children
   return (
     <motion.div 
       whileHover={{ scale: mobile ? 1 : 1.02 }} 
       whileTap={{ scale: 0.98 }}
-=======
-  return (
-    <motion.div 
-      whileHover={{ scale: 1.05 }} 
-      whileTap={{ scale: 0.95 }}
->>>>>>> 961ddb73
     >
       <Link
         to={item.href}
         className={`group flex items-center transition-all duration-200 ${
           mobile
-<<<<<<< HEAD
             ? 'px-4 py-3 text-sm font-medium w-full rounded-lg hover:bg-white/80'
             : 'inline-flex items-center px-3 py-2 text-sm font-medium rounded-lg hover:bg-gray-50'
         } ${
           isActive 
             ? 'text-indigo-600 bg-indigo-50/80' 
             : 'text-gray-600 hover:text-gray-900'
-=======
-            ? 'px-4 py-2 text-base font-medium w-full'
-            : 'inline-flex items-center px-1 pt-1 text-sm font-medium'
-        } ${
-          isActive 
-            ? 'text-indigo-600 bg-indigo-50/50' 
-            : 'text-gray-500 hover:text-gray-900'
->>>>>>> 961ddb73
         }`}
       >
         <item.icon
@@ -308,7 +229,6 @@
   );
 };
 
-<<<<<<< HEAD
 /**
  * Logo component with hover effects
  */
@@ -318,20 +238,11 @@
       <GraduationCap className="h-10 w-10 text-indigo-600 group-hover:text-indigo-700 transition-colors duration-200" />
       <span className="ml-2.5 text-2xl font-bold text-gray-900 group-hover:text-indigo-600 transition-colors duration-200">
         BCA
-=======
-const Logo = () => (
-  <div>
-    <Link to="/" className="flex-shrink-0 flex items-center group">
-      <GraduationCap className="h-8 w-8 text-indigo-600 group-hover:text-black-700" />
-      <span className="ml-2 text-xl font-bold text-gray-900 group-hover:text-indigo-600 transition-colors duration-200">
-        BCA Study Nepal
->>>>>>> 961ddb73
       </span>
     </Link>
   </div>
 );
 
-<<<<<<< HEAD
 /**
  * User interface for type safety
  */
@@ -364,8 +275,6 @@
  * Main Navbar component
  * Handles responsive navigation, search, and user authentication
  */
-=======
->>>>>>> 961ddb73
 export default function Navbar() {
   const [isOpen, setIsOpen] = useState(false);
   const { user, isAuthenticated, logout } = useAuth();
@@ -383,7 +292,6 @@
       initial={{ y: -100 }}
       animate={{ y: 0 }}
       transition={{ type: 'spring', stiffness: 100 }}
-<<<<<<< HEAD
       className="bg-white shadow-lg sticky top-0 z-50 border-b border-gray-100"
       role="navigation"
       aria-label="Main navigation"
@@ -395,25 +303,13 @@
           <div className="flex items-center gap-4 sm:gap-6 lg:gap-8">
             <Logo />
             <div className="hidden lg:flex lg:items-center lg:gap-4">
-=======
-      className="bg-white shadow-lg sticky top-0 z-50"
-      role="navigation"
-      aria-label="Main navigation"
-    >
-      <div className="max-w-7xl mx-auto px-4 sm:px-6 lg:px-8">
-        <div className="flex justify-between h-16">
-          {/* Left section - Logo and Desktop Navigation */}
-          <div className="flex items-center">
-            <Logo />
-            <div className="hidden sm:ml-6 sm:flex sm:space-x-8">
->>>>>>> 961ddb73
               {navigation.map((item) => (
+                <NavLink key={item.name} item={item} />
                 <NavLink key={item.name} item={item} />
               ))}
             </div>
           </div>
 
-<<<<<<< HEAD
           {/* Right section - Search and Profile */}
           <div className="flex items-center gap-2 sm:gap-3 md:gap-4">
             {/* Search Bar - Hidden on mobile */}
@@ -509,19 +405,6 @@
               <button
                 onClick={() => setIsOpen(!isOpen)}
                 className="inline-flex items-center justify-center p-2 sm:p-2.5 rounded-lg text-gray-500 hover:text-gray-600 hover:bg-gray-100 focus:outline-none focus:ring-2 focus:ring-inset focus:ring-indigo-500"
-=======
-          {/* Right section - Search and Mobile Menu */}
-          <div className="flex items-center">
-            <div className="hidden sm:flex sm:items-center sm:ml-6">
-              <SearchBar />
-            </div>
-
-            {/* Mobile menu button */}
-            <div className="flex items-center sm:hidden">
-              <button
-                onClick={() => setIsOpen(!isOpen)}
-                className="inline-flex items-center justify-center p-2 rounded-md text-gray-400 hover:text-gray-500 hover:bg-gray-100 focus:outline-none focus:ring-2 focus:ring-inset focus:ring-indigo-500"
->>>>>>> 961ddb73
                 aria-expanded={isOpen}
                 aria-controls="mobile-menu"
               >
@@ -529,15 +412,9 @@
                   {isOpen ? 'Close main menu' : 'Open main menu'}
                 </span>
                 {isOpen ? (
-<<<<<<< HEAD
                   <X className="h-5 sm:h-6 w-5 sm:w-6" aria-hidden="true" />
                 ) : (
                   <Menu className="h-5 sm:h-6 w-5 sm:w-6" aria-hidden="true" />
-=======
-                  <X className="h-6 w-6" aria-hidden="true" />
-                ) : (
-                  <Menu className="h-6 w-6" aria-hidden="true" />
->>>>>>> 961ddb73
                 )}
               </button>
             </div>
@@ -553,18 +430,11 @@
             animate={{ opacity: 1, height: 'auto' }}
             exit={{ opacity: 0, height: 0 }}
             transition={{ duration: 0.2 }}
-<<<<<<< HEAD
             className="lg:hidden bg-gray-50/50 border-t border-gray-100"
             id="mobile-menu"
           >
             {/* Mobile navigation items */}
             <div className="pt-2 pb-3 space-y-1.5 px-3 sm:px-4">
-=======
-            className="sm:hidden"
-            id="mobile-menu"
-          >
-            <div className="pt-2 pb-3 space-y-1">
->>>>>>> 961ddb73
               {navigation.map((item, index) => (
                 <motion.div
                   key={item.name}
@@ -576,16 +446,12 @@
                 </motion.div>
               ))}
             </div>
-<<<<<<< HEAD
 
             {/* Mobile search bar */}
-=======
->>>>>>> 961ddb73
             <motion.div
               initial={{ y: 20, opacity: 0 }}
               animate={{ y: 0, opacity: 1 }}
               transition={{ delay: 0.3 }}
-<<<<<<< HEAD
               className="px-3 sm:px-4 pb-3"
             >
               <SearchBar />
@@ -670,15 +536,9 @@
                 </motion.div>
               )}
             </div>
-=======
-              className="px-4 pb-3"
-            >
-              <SearchBar />
-            </motion.div>
->>>>>>> 961ddb73
           </motion.div>
         )}
       </AnimatePresence>
     </motion.nav>
   );
-}+}
