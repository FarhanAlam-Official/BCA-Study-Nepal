--- conflicted
+++ resolved
@@ -1,23 +1,9 @@
-<<<<<<< HEAD
 import { useState, useRef, useEffect } from 'react';
 import { Search, Book, School, FileText, Newspaper, Lightbulb, X } from 'lucide-react';
 import { motion, AnimatePresence } from 'framer-motion';
 import { useNavigate } from 'react-router-dom';
 import { useClickAway } from 'react-use';
 import { showError } from '../../utils/notifications';
-=======
-import { useState } from 'react';
-import { Search } from 'lucide-react';
-import { motion } from 'framer-motion';
-import { useNavigate } from 'react-router-dom';
-
-interface SearchResult {
-  title: string;
-  type: 'note' | 'college' | 'syllabus' | 'career' | 'page';
-  url: string;
-  description?: string;
-}
->>>>>>> 961ddb73
 
 /**
  * Interface defining the structure of a search result item
@@ -65,7 +51,6 @@
  * - Click-away detection
  */
 export default function SearchBar() {
-<<<<<<< HEAD
   // State management for search functionality
   const [query, setQuery] = useState('');
   const [results, setResults] = useState<SearchResult[]>([]);
@@ -103,15 +88,6 @@
   const handleSearch = async (searchQuery: string) => {
     setQuery(searchQuery);
     // Only search if query is at least 2 characters
-=======
-  const [query, setQuery] = useState('');
-  const [results, setResults] = useState<SearchResult[]>([]);
-  const [isSearching, setIsSearching] = useState(false);
-  const navigate = useNavigate();
-
-  const handleSearch = async (searchQuery: string) => {
-    setQuery(searchQuery);
->>>>>>> 961ddb73
     if (searchQuery.length < 2) {
       setResults([]);
       return;
@@ -133,31 +109,24 @@
       }
       const data = await response.json();
       setResults(data);
-<<<<<<< HEAD
     } catch {
       showError('Failed to fetch search results. Please try again.');
-=======
-    } catch (error) {
-      console.error('Search failed:', error);
->>>>>>> 961ddb73
       setResults([]);
+    } finally {
+      setIsSearching(false);
     } finally {
       setIsSearching(false);
     }
   };
 
-<<<<<<< HEAD
   /**
    * Handles click on a search result
    * @param result - The selected search result
    */
-=======
->>>>>>> 961ddb73
   const handleResultClick = (result: SearchResult) => {
     navigate(result.url);
     setQuery('');
     setResults([]);
-<<<<<<< HEAD
     setIsFocused(false);
   };
 
@@ -312,69 +281,6 @@
           </motion.div>
         )}
       </AnimatePresence>
-=======
-  };
-
-  return (
-    <div className="relative">
-      <div className="relative">
-        <motion.div
-          whileHover={{ scale: 1.02 }}
-          className="flex items-center"
-        >
-          <Search className="absolute left-3 top-1/2 -translate-y-1/2 h-4 w-4 text-gray-400" />
-          <input
-            type="text"
-            value={query}
-            onChange={(e) => handleSearch(e.target.value)}
-            placeholder="Search anything..."
-            className="pl-10 pr-4 py-2 w-full md:w-[300px] rounded-full border border-gray-200 focus:border-indigo-500 focus:ring-1 focus:ring-indigo-500 outline-none text-sm"
-          />
-        </motion.div>
-      </div>
-
-      {/* Search Results Dropdown */}
-      {results.length > 0 && (
-        <motion.div
-          initial={{ opacity: 0, y: -10 }}
-          animate={{ opacity: 1, y: 0 }}
-          exit={{ opacity: 0, y: -10 }}
-          className="absolute mt-2 w-full bg-white rounded-lg shadow-lg border border-gray-200 max-h-96 overflow-y-auto z-50"
-        >
-          {results.map((result, index) => (
-            <motion.div
-              key={index}
-              initial={{ opacity: 0 }}
-              animate={{ opacity: 1 }}
-              transition={{ delay: index * 0.05 }}
-              className="p-3 hover:bg-gray-50 cursor-pointer"
-              onClick={() => handleResultClick(result)}
-            >
-              <div className="flex items-center">
-                <span className="text-sm font-medium text-gray-900">{result.title}</span>
-                <span className="ml-2 px-2 py-1 text-xs rounded-full bg-gray-100 text-gray-600">
-                  {result.type}
-                </span>
-              </div>
-              {result.description && (
-                <p className="mt-1 text-sm text-gray-500">{result.description}</p>
-              )}
-            </motion.div>
-          ))}
-        </motion.div>
-      )}
-
-      {/* Loading State */}
-      {isSearching && (
-        <div className="absolute right-3 top-1/2 -translate-y-1/2">
-          <motion.div
-            animate={{ rotate: 360 }}
-            transition={{ duration: 1, repeat: Infinity, ease: "linear" }}
-            className="w-4 h-4 border-2 border-indigo-500 border-t-transparent rounded-full"
-          />
-        </div>
-      )}
->>>>>>> 961ddb73
     </div>
   );
 }